--- conflicted
+++ resolved
@@ -88,11 +88,7 @@
 			new LongStringGripActorProxy(longStringGrip, this.firefoxDebugConnection));
 	}
 
-<<<<<<< HEAD
 	public convertFirefoxSourceToPath(source: FirefoxDebugProtocol.Source): string | undefined {
-=======
-	public convertFirefoxSourceToPath(source: FirefoxDebugProtocol.Source): string {
->>>>>>> 45541794
 		if (!source) return undefined;
 
 		if (source.addonID && (source.addonID === this.addonId)) {
